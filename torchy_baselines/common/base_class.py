--- conflicted
+++ resolved
@@ -585,11 +585,7 @@
 
                 # Display training infos
                 if self.verbose >= 1 and log_interval is not None and (
-<<<<<<< HEAD
-                        episode_num + total_episodes) % log_interval == 0:
-=======
                             episode_num + total_episodes) % log_interval == 0:
->>>>>>> 2690fa4f
                     fps = int(num_timesteps / (time.time() - self.start_time))
                     logger.logkv("episodes", episode_num + total_episodes)
                     if len(self.ep_info_buffer) > 0 and len(self.ep_info_buffer[0]) > 0:
@@ -604,9 +600,7 @@
                     logger.dumpkvs()
 
         mean_reward = np.mean(episode_rewards) if total_episodes > 0 else 0.0
-        return mean_reward, total_steps, total_episodes, obs
-
-<<<<<<< HEAD
+
         # Post processing
         if self.rollout_data is not None:
             for key in ['observations', 'actions', 'rewards', 'dones']:
@@ -624,16 +618,16 @@
                 self.rollout_data['returns'][step] = last_return
 
         return mean_reward, total_steps, total_episodes, obs
-=======
+
     @staticmethod
     def _save_to_file_zip(save_path, data=None, params=None, opt_params=None):
         """Save model to a zip archive
-    
+
         :param save_path: (str) Where to store the model
         :param data: (dict) Class parameters being stored
         :param params: (dict) Model parameters being stored expected to be state_dict
         :param opt_params: (dict) Optimizer parameters being stored expected to contain an entry for every
-                                         optimizer with its name and the state_dict            
+                                         optimizer with its name and the state_dict
         """
 
         # data/params can be None, so do not
@@ -667,7 +661,7 @@
         """
         Returns the names of the parameters that should be excluded by default
         when saving the model.
-        
+
         :return: ([str]) List of parameters that should be excluded from save
         """
         return ["env", "eval_env", "replay_buffer", "rollout_buffer"]
@@ -699,5 +693,4 @@
 
         params_to_save = self.get_policy_parameters()
         opt_params_to_save = self.get_opt_parameters()
-        self._save_to_file_zip(path, data=data, params=params_to_save, opt_params=opt_params_to_save)
->>>>>>> 2690fa4f
+        self._save_to_file_zip(path, data=data, params=params_to_save, opt_params=opt_params_to_save)